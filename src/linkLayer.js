/*
   Copyright 2018 Smart-Tech Controle e Automação

   Licensed under the Apache License, Version 2.0 (the "License");
   you may not use this file except in compliance with the License.
   You may obtain a copy of the License at

       http://www.apache.org/licenses/LICENSE-2.0

   Unless required by applicable law or agreed to in writing, software
   distributed under the License is distributed on an "AS IS" BASIS,
   WITHOUT WARRANTIES OR CONDITIONS OF ANY KIND, either express or implied.
   See the License for the specific language governing permissions and
   limitations under the License.
*/
"use strict";
/*jshint esversion: 6, node: true*/

const util = require('util');
const { Duplex } = require("stream");

const OpenProtocolParser = require("./openProtocolParser");
const OpenProtocolSerializer = require("./openProtocolSerializer");
const MIDParser = require("./MIDParser");
const MIDSerializer = require("./MIDSerializer");
const constants = require("./constants.json");

var debug = util.debuglog('open-protocol');

const POSITIVE_ACK = 9997;
const NEGATIVE_ACK = 9998;

/**
 * This class is responsible for the controller of the link layer of OpenProtocol
 */
class LinkLayer extends Duplex {

    /**
     * Create a new object LinkLayer
     * @throws {error}
     * @param {object} opts
     * @param {stream} opts.stream
     * @param {number} opts.timeOut
     * @param {number} opts.retryTimes
     * @param {boolean} opts.rawData
     * @param {boolean} opts.disableMidParsing
     */
    constructor(opts) {
        debug("new LinkLayer", opts);

        opts = opts || {};
        opts.readableObjectMode = true;
        opts.writableObjectMode = true;

        super(opts);

        if (opts.stream === undefined) {
            debug("LinkLayer constructor err-socket-undefined");
            throw new Error("[LinkLayer] Socket is undefined");            
        }

        //Create instances of manipulators
        this.opParser = new OpenProtocolParser({
            rawData: opts.rawData
        });
        this.opSerializer = new OpenProtocolSerializer();
        this.midParser = new MIDParser();
        this.midSerializer = new MIDSerializer();
        //Create instances of manipulators

        this.stream = opts.stream;
        this.timeOut = opts.timeOut || 3000;
        this.retryTimes = opts.retryTimes || 3;

        //Raw Data
        this.rawData = opts.rawData || false;

        //Disable MID Parsing
        this.disableMidParsing = opts.disableMidParsing || {};

        this.linkLayerActive = false;
        this.partsOfMessage = [];
        this.receiverMessageInParts = 0;
        this.numberMessageReceived = 1;

        this.lastMessageReceived = {
            mid: 0,
            sequenceNumber: 0
        };

        this.stream.pause();

        //Errors
        this.midSerializer.on("error", (err) => this._onErrorSerializer(err));
        this.opSerializer.on("error", (err) => this._onErrorSerializer(err));

        //TODO
        //Verificar outra tratativa
        this.opParser.on("error", (err) => this._onErrorParser(err));
        this.midParser.on("error", (err) => this._onErrorParser(err));
        //Errors

        //SEND DATA
        this.midSerializer.on("data", (data) => this._onDataMidSerializer(data));
        this.opSerializer.on("data", (data) => this._onDataOpSerializer(data));
        //SEND DATA

        //RECEIVER DATA
        this.stream.on("data", (data) => this._onDataStream(data));
        this.opParser.on("data", (data) => this._onDataOpParser(data));
        this.midParser.on("data", (data) => this._onDataMidParser(data));
        //RECEIVER DATA
    }

    _onErrorSerializer(err) {
        debug("LinkLayer _onErrorSerializer", err);

        if (this.linkLayerActive) {
            this.sequenceNumber--;
        }

        if (this.callbackWrite) {
            function doCallback(cb) {
                process.nextTick(() => cb());
            }

            doCallback(this.callbackWrite);

            this.callbackWrite = undefined;
        }

        this.emit("errorSerializer", err);

        return;
    }

    _onErrorParser(err) {
        debug("LinkLayer _onErrorParser", err);
        this.emit("error", err);
        return;
    }

    _onDataMidSerializer(data) {
<<<<<<< HEAD
        if (data.mid !== NEGATIVE_ACK && data.mid !== POSITIVE_ACK && !data.isAck) {
=======
        debug("LinkLayer _onDataMidSerializer", data);

        if (data.mid !== NEGATIVE_ACK && data.mid !== POSITIVE_ACK) {
>>>>>>> 989c5ec7
            clearTimeout(this.timer);
            this.timer = setTimeout(() => this._resendMid(), this.timeOut);
        }

        this.messageParts = 0;
        let length = data.payload.length;

        //Multi Parts
        if (length > 9979) {
            let msgPart = 1;
            let parts = length / 9979;
            parts = Math.ceil(parts);
            data.messageParts = parts;
            this.messageParts = parts;

            if (parts > 9) {
                this.emit("error", new Error(`[LinkLayer] number of messages > 9, MID[${data.mid}], length buffer [${length}]`));
                debug("LinkLayer _onDataMidSerializer err_parts_9", parts);
                return;
            }

            let fullPayload = data.payload;

            while (fullPayload.length > 0) {

                if (fullPayload.length > 9979) {
                    data.payload = fullPayload.slice(0, 9979);
                    fullPayload = fullPayload.slice(9979);
                } else {
                    data.payload = fullPayload;
                    fullPayload = Buffer.from("");
                }

                data.messageNumber = msgPart;
                msgPart += 1;

                this.message = data;
                this.opSerializer.write(data);
            }

            return;
        }

        if (data.mid !== POSITIVE_ACK && data.mid !== NEGATIVE_ACK && !data.isAck) {
            this.message = data;
        }

        this.opSerializer.write(data);
    }

    _onDataOpSerializer(data) {
        debug("LinkLayer _onDataOpSerializer", data);
        this.stream.write(data);
    }

    _onDataStream(data) {
<<<<<<< HEAD
=======
        debug("LinkLayer _onDataStream", data);
        if (this.rawData) {
            this.dataRaw = Buffer.from(data);
        }

>>>>>>> 989c5ec7
        this.opParser.write(data);
    }

    _onDataOpParser(data) {
<<<<<<< HEAD
=======
        debug("LinkLayer _onDataOpParser", data);

>>>>>>> 989c5ec7
        let duplicateMsg = false;

        if (this.linkLayerActive) {
            if (this.lastMessageReceived.mid === data.mid && this.lastMessageReceived.sequenceNumber === data.sequenceNumber) {
                duplicateMsg = true;
                this.sequenceNumberPartner -= 1;
            }
        }

        if (data.messageParts !== 0 || this.receiverMessageInParts !== 0) {

            this.receiverMessageInParts = data.messageParts;

            if (data.messageNumber !== this.numberMessageReceived) {

                if (this.linkLayerActive) {
                    this._sendLinkLayer(NEGATIVE_ACK, data.sequenceNumber, {
                        midNumber: data.mid,
                        errorCode: constants.ERROR_LINKLAYER.INCONSISTENCY_MESSAGE_NUMBER
                    });
                }

                this.emit("error", new Error(`[LinkLayer] inconsistency message number, MID[${data.mid}]`));
                debug("LinkLayer _onDataOpParser err_inconsistency_message_number", data);

                return;
            }

            this.partsOfMessage.push(data.payload);

            if (this.receiverMessageInParts === this.numberMessageReceived) {
                data.payload = Buffer.concat(this.partsOfMessage);
                this.receiverMessageInParts = 0;
                this.numberMessageReceived = 1;
                this.lastMessageReceived = data;

                if (!duplicateMsg) {

                    if (this.disableMidParsing[data.mid] && (data.mid !== POSITIVE_ACK && data.mid !== NEGATIVE_ACK)) {

                        if (!this.push(data)) {
                            this.stream.pause();
                            return;
                        }
                    } else {
                        this.midParser.write(data);
                    }
                }
                return;
            }
            this.numberMessageReceived += 1;
            return;
        }

        if (this.linkLayerActive) {
            if (data.sequenceNumber !== 0) {
                if (data.mid === POSITIVE_ACK || data.mid === NEGATIVE_ACK) {
                    if (data.sequenceNumber !== (this.sequenceNumber)) {
                        this.emit("error", new Error(`[LinkLayer] sequence number invalid, MID[${data.mid}], received[${data.sequenceNumber}], expected[${this.sequenceNumber}]`));
                        debug('LinkLayer _onDataOpParser err_sequence_number_ack_invalid', data.mid, data.sequenceNumber, this.sequenceNumber);
                        return;
                    }
                } else {

                    if (this.sequenceNumberPartner) {
                        if (this.sequenceNumberPartner === 99) {
                            this.sequenceNumberPartner = 0;
                        }

                        if (data.sequenceNumber !== (this.sequenceNumberPartner + 1)) {
                            this._sendLinkLayer(NEGATIVE_ACK, data.sequenceNumber, {
                                midNumber: data.mid,
                                errorCode: constants.ERROR_LINKLAYER.INVALID_SEQUENCE_NUMBER
                            });

                            this.emit("error", new Error(`[LinkLayer] sequence number invalid, MID[${data.mid}]`));
                            debug('LinkLayer _onDataOpParser err_sequence_number_invalid', data.mid, data.sequenceNumber, this.sequenceNumberPartner);
                            return;
                        }
                    }

                    this.sequenceNumberPartner = data.sequenceNumber;
                    this._sendLinkLayer(POSITIVE_ACK, data.sequenceNumber, {
                        midNumber: data.mid
                    });
                }
            }
        }

        this.lastMessageReceived = data;

        if (!duplicateMsg) {
            if (this.disableMidParsing[data.mid] && (data.mid !== POSITIVE_ACK && data.mid !== NEGATIVE_ACK)) {

                if (!this.push(data)) {
                    this.stream.pause();
                    return;
                }
            } else {
                this.midParser.write(data);
            }

        }
    }

    _onDataMidParser(data) {
        debug("LinkLayer _onDataMidParser", data);

        clearTimeout(this.timer);

        if (data.mid === POSITIVE_ACK || data.mid === NEGATIVE_ACK) {
            this._receiverLinkLayer(data);
            return;
        }

        if (!this.push(data)) {
            this.stream.pause();
            return;
        }
    }

    _write(msg, encoding, callback) {
        debug("LinkLayer _write", msg);

        this.callbackWrite = callback;
        this.resentTimes = 0;

        if (this.linkLayerActive) {
            msg.sequenceNumber = this.sequenceNumber;
            this.sequenceNumber += 1;

            if (this.sequenceNumber > 99) {
                this.sequenceNumber = 1;
            }
        }

        // if this is an ack, callback immediately
        if (msg.isAck) {
            clearTimeout(this.timer);
            process.nextTick(() => {
                this.callbackWrite = null;
                callback();
            });
        }

        this.midSerializer.write(msg);
    }

    _read(size) {
        debug("LinkLayer _read", size);

        if (this.stream.isPaused()) {
            this.stream.resume();
        }
    }

    _destroy() {
        debug("LinkLayer _destroy");

        clearTimeout(this.timer);

        function destroyStream(stream){
            // handles Node versions older than 8.x
            if (typeof stream.destroy === 'function') {
                stream.destroy();
            } else {
                stream._destroy();
            }
        }

        destroyStream(this.opParser);
        destroyStream(this.opSerializer);
        destroyStream(this.midParser);
        destroyStream(this.midSerializer);
    }

    finishCycle(err) {
        debug("LinkLayer finishCycle", err);

        if (this.callbackWrite) {
            this.callbackWrite(err);
            this.callbackWrite = undefined;
        }
    }

    /**
     * Enable LinkLayer
     */
    activateLinkLayer() {
        debug("LinkLayer activateLinkLayer");

        this.linkLayerActive = true;
        this.sequenceNumber = 1;
    }

    /**
     * Disable LinkLayer
     */
    deactivateLinkLayer() {
        debug("LinkLayer deactivateLinkLayer");

        this.linkLayerActive = false;
        clearTimeout(this.timer);
    }

    /**
     * @private
     * @param {*} data
     */
    _receiverLinkLayer(data) {
        debug("LinkLayer _receiverLinkLayer", data);

        clearTimeout(this.timer);

        if (data.mid === NEGATIVE_ACK || data.payload.midNumber !== this.message.mid || data.sequenceNumber !== this.sequenceNumber) {

            let err = new Error(`incorrect fields of MID, MID[${data.payload.midNumber}] - Error code [${data.payload.errorCode}] -` +
                ` Expect MID[${this.message.mid}] - Expect SequenceNumber [${this.sequenceNumber}] - Current SequenceNumber [${data.sequenceNumber}]`);

            if (this.callbackWrite) {

                function doCallback(cb, err) {
                    process.nextTick(() => cb(err));
                }

                doCallback(this.callbackWrite, err);

                this.callbackWrite = undefined;

            } else {
                
                debug('LinkLayer _receiverLinkLayer err-incorrect_fields_MID', this.message.mid, this.sequenceNumber);
                this.emit("error", err);
            }
            return;
        }

        this.message = {};

        if (this.callbackWrite) {

            function doCallback(cb) {
                process.nextTick(() => cb());
            }

            doCallback(this.callbackWrite);

            this.callbackWrite = undefined;
        }
    }

    /**
     * @private
     * @param {*} mid
     * @param {*} sequenceNumber
     * @param {*} payload
     */
    _sendLinkLayer(mid, sequenceNumber, payload) {
        debug("LinkLayer _sendLinkLayer", mid, sequenceNumber, payload);

        if (sequenceNumber === 99) {
            sequenceNumber = 0;
        }

        let msg = {
            mid: mid,
            sequenceNumber: (sequenceNumber + 1),
            payload
        };

        this.midSerializer.write(msg);
    }

    /**
     * @private
     */
    _resendMid() {
        debug("LinkLayer _resendMid");

        clearTimeout(this.timer);

        if (this.resentTimes < this.retryTimes) {
            this.timer = setTimeout(() => this._resendMid(), this.timeOut);
            this.opSerializer.write(this.message);
            this.resentTimes += 1;

        } else {

            let err = new Error(`[LinkLayer] timeout send MID[${this.message.mid}]`);

            this.resentTimes = 0;

            if (this.callbackWrite) {

                function doCallback(cb, err) {
                    process.nextTick(() => cb(err));
                }

                doCallback(this.callbackWrite, err);

                this.callbackWrite = undefined;

            } else {
                debug('LinkLayer _resendMid  err-timeout_send_MID', this.message.mid);
                this.emit("error", err);
            }
        }
    }
}

module.exports = LinkLayer;<|MERGE_RESOLUTION|>--- conflicted
+++ resolved
@@ -141,13 +141,10 @@
     }
 
     _onDataMidSerializer(data) {
-<<<<<<< HEAD
+        debug("LinkLayer _onDataMidSerializer", data);
+
         if (data.mid !== NEGATIVE_ACK && data.mid !== POSITIVE_ACK && !data.isAck) {
-=======
-        debug("LinkLayer _onDataMidSerializer", data);
-
-        if (data.mid !== NEGATIVE_ACK && data.mid !== POSITIVE_ACK) {
->>>>>>> 989c5ec7
+
             clearTimeout(this.timer);
             this.timer = setTimeout(() => this._resendMid(), this.timeOut);
         }
@@ -204,23 +201,13 @@
     }
 
     _onDataStream(data) {
-<<<<<<< HEAD
-=======
         debug("LinkLayer _onDataStream", data);
-        if (this.rawData) {
-            this.dataRaw = Buffer.from(data);
-        }
-
->>>>>>> 989c5ec7
         this.opParser.write(data);
     }
 
     _onDataOpParser(data) {
-<<<<<<< HEAD
-=======
         debug("LinkLayer _onDataOpParser", data);
-
->>>>>>> 989c5ec7
+        
         let duplicateMsg = false;
 
         if (this.linkLayerActive) {
