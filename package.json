--- conflicted
+++ resolved
@@ -1,47 +1,43 @@
-{
-  "name": "node-open-protocol-v2",
-<<<<<<< HEAD
-  "version": "1.1.0",
-=======
-  "version": "1.1.2",
->>>>>>> 89a36134
-  "description": "A library to interface with Power Tools using the Atlas Copco Open Protocol",
-  "main": "index.js",
-  "directories": {
-    "doc": "doc"
-  },
-  "scripts": {
-    "test": "nyc --reporter=html --reporter=text --reporter=text-summary mocha --timeout=3000 test/**/**.spec.js",
-    "doc": "jsdoc -d docs/jsdoc/ -r -R README.md src/"
-  },
-  "repository": {
-    "type": "git",
-    "url": "https://github.com/cybusio/node-open-protocol-v2.git"
-  },
-  "keywords": [
-    "hardware",
-    "ethernet",
-    "industrial",
-    "communication",
-    "controller",
-    "atlas-copco",
-    "power-focus",
-    "power-macs",
-    "stanley",
-    "desoutter",
-    "cleco",
-    "estic"
-  ],
-  "author": "SmartTech & Alejandro de la Mata",
-  "license": "GPL-3.0-or-later",
-  "devDependencies": {
-    "chai": "^4.2.0",
-    "jsdoc": "^3.6.6",
-    "mocha": "^8.2.0",
-    "nyc": "^15.1.0"
-  },
-  "dependencies": {
-    "chalk": "^4.1.2",
-    "debug": "^4.3.7",
-    "node-open-protocol-v2": "github:diwakrZha/node-open-protocol-v2.git" }
-}
+{
+  "name": "node-open-protocol-v2",
+  "version": "1.1.2",
+  "description": "A library to interface with Power Tools using the Atlas Copco Open Protocol",
+  "main": "index.js",
+  "directories": {
+    "doc": "doc"
+  },
+  "scripts": {
+    "test": "nyc --reporter=html --reporter=text --reporter=text-summary mocha --timeout=3000 test/**/**.spec.js",
+    "doc": "jsdoc -d docs/jsdoc/ -r -R README.md src/"
+  },
+  "repository": {
+    "type": "git",
+    "url": "https://github.com/cybusio/node-open-protocol-v2.git"
+  },
+  "keywords": [
+    "hardware",
+    "ethernet",
+    "industrial",
+    "communication",
+    "controller",
+    "atlas-copco",
+    "power-focus",
+    "power-macs",
+    "stanley",
+    "desoutter",
+    "cleco",
+    "estic"
+  ],
+  "author": "SmartTech & Alejandro de la Mata",
+  "license": "GPL-3.0-or-later",
+  "devDependencies": {
+    "chai": "^4.2.0",
+    "jsdoc": "^3.6.6",
+    "mocha": "^8.2.0",
+    "nyc": "^15.1.0"
+  },
+  "dependencies": {
+    "chalk": "^4.1.2",
+    "debug": "^4.3.7",
+    "node-open-protocol-v2": "github:cybusio/node-open-protocol-v2.git" }
+}